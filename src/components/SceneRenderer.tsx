--- conflicted
+++ resolved
@@ -2,10 +2,8 @@
 
 import React, { useEffect, useState, useRef, useCallback } from 'react'
 import Image from 'next/image'
-<<<<<<< HEAD
 import ImageSelectionDrawer from './ImageSelectionDrawer'
-import type { FolderImage, Folder, Scene, SceneConfig } from '../types'
-=======
+import type { Scene, SceneConfig } from '../types'
 
 // Types for the filesystem-based configuration
 interface PlacementProductImage {
@@ -45,7 +43,6 @@
     file: string
   }>
 }
->>>>>>> c0170273
 
 interface SceneRendererProps {
   sceneId?: string
@@ -74,7 +71,7 @@
       // If sceneId is provided, fetch comprehensive data from database
       if (sceneId && /^\d+$/.test(sceneId)) {
         console.log('Fetching comprehensive scene data for sceneId:', sceneId);
-        
+
         const comprehensiveResponse = await fetch(`/api/scenes/${sceneId}/comprehensive`);
         if (comprehensiveResponse.ok) {
           const comprehensiveData = await comprehensiveResponse.json();
@@ -431,7 +428,7 @@
                   }}
                 />
                 {/* Only show hotspot if placement has multiple images and indicators are not hidden */}
-                {placementWithImage && placementWithImage.images.length > 0 && 
+                {placementWithImage && placementWithImage.images.length > 0 &&
                   createHotspot(image, placementWithImage)
                 }
               </React.Fragment>
@@ -462,7 +459,6 @@
         </div>
       )}
 
-<<<<<<< HEAD
       {/* Image Selection Drawer */}
       <ImageSelectionDrawer
         isOpen={showDrawer}
@@ -470,76 +466,6 @@
         onClose={closeDrawer}
         onImageSwitch={handleImageSwitch}
       />
-=======
-      {/* Bottom Drawer for Image Selection */}
-      {showDrawer && selectedPlacement && (
-        <div className="fixed inset-0 bg-black/50 z-50 flex items-end">
-          <div className="bg-white w-full rounded-t-2xl shadow-lg max-h-[80vh] flex flex-col">
-            {/* Drawer Header */}
-            <div className="flex justify-between items-center p-4 border-b">
-              <h3 className="text-lg font-semibold">{selectedPlacement.name}</h3>
-              <button 
-                onClick={closeDrawer}
-                className="text-gray-500 hover:text-gray-700"
-              >
-                <svg className="w-6 h-6" fill="none" stroke="currentColor" viewBox="0 0 24 24">
-                  <path strokeLinecap="round" strokeLinejoin="round" strokeWidth={2} d="M6 18L18 6M6 6l12 12" />
-                </svg>
-              </button>
-            </div>
-
-            {/* Image Gallery */}
-            <div className="flex-1 overflow-y-auto p-4">
-              <div className="grid grid-cols-2 gap-4">
-                {selectedPlacement.images.map((image) => (
-                  <div key={image.id} className="bg-gray-50 rounded-lg overflow-hidden">
-                    <div className="aspect-square relative bg-gray-100">
-                      <Image
-                        src={image.src}
-                        alt={image.name}
-                        fill
-                        className="object-cover"
-                      />
-                      {image.visible && (
-                        <div className="absolute top-2 right-2 bg-blue-500 text-white rounded-full p-1">
-                          <svg className="w-4 h-4" fill="currentColor" viewBox="0 0 20 20">
-                            <path fillRule="evenodd" d="M16.707 5.293a1 1 0 010 1.414l-8 8a1 1 0 01-1.414 0l-4-4a1 1 0 011.414-1.414L8 12.586l7.293-7.293a1 1 0 011.414 0z" clipRule="evenodd" />
-                          </svg>
-                        </div>
-                      )}
-                    </div>
-                    <div className="p-3">
-                      <h3 className="font-medium text-sm mb-2 truncate">{image.name}</h3>
-                      <div className="space-y-2">
-                        <button 
-                          onClick={() => handleImageSwitch(image)}
-                          className={`w-full py-2 px-3 rounded-lg text-sm font-medium transition-colors ${
-                            image.visible
-                              ? 'bg-green-600 text-white hover:bg-green-700'
-                              : 'bg-black text-white hover:bg-gray-800'
-                          }`}
-                          disabled={image.visible}
-                        >
-                          {image.visible ? 'Currently Shown' : 'Try On'}
-                        </button>
-                        <div className="flex space-x-2">
-                          <button className="flex-1 border border-gray-300 text-gray-700 py-2 px-3 rounded-lg text-sm font-medium hover:bg-gray-50 transition-colors">
-                            Details
-                          </button>
-                          <button className="flex-1 bg-blue-600 text-white py-2 px-3 rounded-lg text-sm font-medium hover:bg-blue-700 transition-colors">
-                            Buy Now
-                          </button>
-                        </div>
-                      </div>
-                    </div>
-                  </div>
-                ))}
-              </div>
-            </div>
-          </div>
-        </div>
-      )}
->>>>>>> c0170273
     </div>
   )
 }