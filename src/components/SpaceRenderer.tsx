--- conflicted
+++ resolved
@@ -2,13 +2,9 @@
 
 import React, { useEffect, useState, useRef, useCallback } from 'react'
 import Image from 'next/image'
-<<<<<<< HEAD
 import { captureCanvasForFullscreen } from '@/lib/fullscreen-utils'
-import ProductSelectionDrawer from './ProductSelectionDrawer'
-=======
 // import ProductSelectionDrawer from './ProductSelectionDrawer'
 import ProductSwipeDrawer from './ProductSwipeDrawer'
->>>>>>> 72f0c474
 import StoriesModal from './StoriesModal'
 import type { SpaceConfig } from '@/types/index'
 
@@ -358,7 +354,7 @@
       if (imageDataUrl) {
         setFullscreenImageSrc(imageDataUrl);
         setShowFullscreen(true);
-        
+
         // Wait a bit for the modal to render, then enter native fullscreen
         setTimeout(async () => {
           try {
@@ -486,7 +482,7 @@
     const preventZoom = (e: TouchEvent) => {
       // Allow zoom in fullscreen mode
       if (showFullscreen) return;
-      
+
       if (e.touches.length > 1) {
         e.preventDefault()
       }
@@ -722,7 +718,7 @@
           </svg>
         </div>
       )}
-      
+
       {/* Floating Fullscreen Button */}
       { (
         <button
@@ -730,22 +726,22 @@
           className="fixed bottom-6 right-6 z-50 bg-black/80 hover:bg-black text-white p-3 rounded-full shadow-lg transition-all duration-200 hover:scale-110 active:scale-95"
           title="View in fullscreen"
         >
-          <svg 
-            className="w-6 h-6" 
-            fill="none" 
-            stroke="currentColor" 
+          <svg
+            className="w-6 h-6"
+            fill="none"
+            stroke="currentColor"
             viewBox="0 0 24 24"
           >
-            <path 
-              strokeLinecap="round" 
-              strokeLinejoin="round" 
-              strokeWidth={2} 
-              d="M4 8V4m0 0h4M4 4l5 5m11-5h-4m4 0v4m0-4l-5 5M4 16v4m0 0h4m-4 0l5-5m11 5l-5-5m5 5v-4m0 4h-4" 
+            <path
+              strokeLinecap="round"
+              strokeLinejoin="round"
+              strokeWidth={2}
+              d="M4 8V4m0 0h4M4 4l5 5m11-5h-4m4 0v4m0-4l-5 5M4 16v4m0 0h4m-4 0l5-5m11 5l-5-5m5 5v-4m0 4h-4"
             />
           </svg>
         </button>
       )}
-      
+
       {/* Fullscreen Modal */}
       {showFullscreen && fullscreenImageSrc && (
         <div className="fullscreen-container fixed inset-0 bg-black z-50">
@@ -759,14 +755,14 @@
               <path strokeLinecap="round" strokeLinejoin="round" strokeWidth={2} d="M6 18L18 6M6 6l12 12" />
             </svg>
           </button>
-          
+
           {/* Instructions for mobile - only show in portrait mode */}
           {window.innerHeight > window.innerWidth && (
             <div className="fixed bottom-6 left-1/2 transform -translate-x-1/2 z-60 text-white/90 text-sm text-center bg-black/60 px-4 py-3 rounded-lg backdrop-blur-sm border border-white/20">
               <p>Rotate your device for best viewing experience</p>
             </div>
           )}
-          
+
           {/* Fullscreen Image - occupies full screen */}
           <img
             src={fullscreenImageSrc}
