--- conflicted
+++ resolved
@@ -354,27 +354,12 @@
       if (imageDataUrl) {
         setFullscreenImageSrc(imageDataUrl);
         setShowFullscreen(true);
-<<<<<<< HEAD
         
         // For mobile compatibility, try native fullscreen immediately with user gesture
         try {
           if (document.documentElement.requestFullscreen) {
             await document.documentElement.requestFullscreen();
             setIsNativeFullscreen(true);
-=======
-
-        // Wait a bit for the modal to render, then enter native fullscreen
-        setTimeout(async () => {
-          try {
-            const fullscreenContainer = document.querySelector('.fullscreen-container') as HTMLElement;
-            if (fullscreenContainer && fullscreenContainer.requestFullscreen) {
-              await fullscreenContainer.requestFullscreen();
-              setIsNativeFullscreen(true);
-            }
-          } catch (error) {
-            console.log('Native fullscreen not supported or denied:', error);
-            // Modal will still work without native fullscreen
->>>>>>> 4838532f
           }
         } catch (error) {
           console.log('Native fullscreen not supported or denied:', error);
@@ -767,8 +752,7 @@
               <path strokeLinecap="round" strokeLinejoin="round" strokeWidth={2} d="M6 18L18 6M6 6l12 12" />
             </svg>
           </button>
-<<<<<<< HEAD
-          
+
           {/* Native Fullscreen Button - show if not in native fullscreen */}
           {!isNativeFullscreen && (
             <button
@@ -790,28 +774,21 @@
               </svg>
             </button>
           )}
-          
-=======
-
->>>>>>> 4838532f
+
           {/* Instructions for mobile - only show in portrait mode */}
           {window.innerHeight > window.innerWidth && (
             <div className="fixed bottom-6 left-1/2 transform -translate-x-1/2 z-60 text-white/90 text-sm text-center bg-black/60 px-4 py-3 rounded-lg backdrop-blur-sm border border-white/20">
               <p>Rotate your device for best viewing experience</p>
             </div>
           )}
-<<<<<<< HEAD
-          
+
           {/* Native fullscreen hint for mobile */}
           {!isNativeFullscreen && /Android|iPhone|iPad|iPod|BlackBerry|IEMobile|Opera Mini/i.test(navigator.userAgent) && (
             <div className="fixed top-20 left-1/2 transform -translate-x-1/2 z-60 text-white/90 text-xs text-center bg-black/60 px-3 py-2 rounded-lg backdrop-blur-sm border border-white/20">
               <p>Tap the expand icon for immersive fullscreen</p>
             </div>
           )}
-          
-=======
-
->>>>>>> 4838532f
+
           {/* Fullscreen Image - occupies full screen */}
           <img
             src={fullscreenImageSrc}
