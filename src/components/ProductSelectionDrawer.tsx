'use client'

import React, { useEffect, useRef, useState, useCallback, useMemo } from 'react'
import Image from 'next/image'
import type { Placement, Product } from '../types'

// Throttle utility function for better scroll performance
function throttle<T extends (...args: any[]) => any>(
  func: T,
  limit: number
): (...args: Parameters<T>) => void {
  let inThrottle: boolean
  return (...args: Parameters<T>) => {
    if (!inThrottle) {
      func(...args)
      inThrottle = true
      setTimeout(() => inThrottle = false, limit)
    }
  }
}

interface ProductSelectionDrawerProps {
  isOpen: boolean
  placement: Placement | null
  onClose: () => void
  onProductSwitch: (product: Product) => void
  artStory?: {
    id: number;
    title: string;
    stories: Array<{
      id: string;
      media: {
        type: 'image' | 'video';
        s3Key: string;
      };
      title?: string;
      description?: string;
    }>;
  } | null;
  artStoryLoading?: boolean;
  onStoryClick?: () => void;
}

export default function ProductSelectionDrawer({
  isOpen,
  placement,
  artStory,
  artStoryLoading = false,
  onStoryClick,
  onClose,
  onProductSwitch
}: ProductSelectionDrawerProps) {
  const scrollContainerRef = useRef<HTMLDivElement>(null)
  const drawerRef = useRef<HTMLDivElement>(null)
  const dragHandleRef = useRef<HTMLDivElement>(null)
  
  // Drag state
  const [isDragging, setIsDragging] = useState(false)
  const [dragStartY, setDragStartY] = useState(0)
  const [currentTransform, setCurrentTransform] = useState(0)
  
  // Animation state for smooth unmounting
  const [shouldRender, setShouldRender] = useState(false)
  const [isVisible, setIsVisible] = useState(false)
  
  // Scroll timeout ref for cleanup
  const scrollTimeoutRef = useRef<NodeJS.Timeout | null>(null)
  
  const handleDragStart = useCallback((clientY: number) => {
    setIsDragging(true)
    setDragStartY(clientY)
    setCurrentTransform(0)
  }, [])

  // Throttled scroll handler for smooth performance
  const throttledHandleScroll = useMemo(
    () => throttle(() => {
      const scrollContainer = scrollContainerRef.current
      if (!scrollContainer) return

      const imageContainers = scrollContainer.querySelectorAll('.image-container') as NodeListOf<HTMLElement>
      
      const scrollTimeout = scrollTimeoutRef.current

      const updateActiveElement = () => {
        const containerRect = scrollContainer.getBoundingClientRect()
        const containerCenter = containerRect.left + containerRect.width / 2
        
        let closestElement: HTMLElement | null = null
        let minDistance = Infinity
        
        imageContainers.forEach((element) => {
          const elementRect = element.getBoundingClientRect()
          const elementCenter = elementRect.left + elementRect.width / 2
          const distance = Math.abs(elementCenter - containerCenter)
          
          if (distance < minDistance) {
            minDistance = distance
            closestElement = element
          }
        })
        
        // Update active state using CSS classes instead of direct style manipulation
        imageContainers.forEach((element) => {
          element.classList.remove('active')
        })
        
        if (closestElement) {
          (closestElement as HTMLElement).classList.add('active')
        }
      }

      updateActiveElement()
      
      // Clear existing timeout
      if (scrollTimeout) {
        clearTimeout(scrollTimeout)
      }
      
      // Set a new timeout to snap to center after scrolling stops
      scrollTimeoutRef.current = setTimeout(() => {
        if (!scrollContainer) return

        const containerRect = scrollContainer.getBoundingClientRect()
        const containerCenter = containerRect.left + containerRect.width / 2
        
        let closestElement: HTMLElement | null = null
        let minDistance = Infinity
        let targetScrollLeft = scrollContainer.scrollLeft
        
        imageContainers.forEach((element) => {
          const elementRect = element.getBoundingClientRect()
          const elementCenter = elementRect.left + elementRect.width / 2
          const distance = Math.abs(elementCenter - containerCenter)
          
          if (distance < minDistance) {
            minDistance = distance
            closestElement = element
            // Calculate the scroll position needed to center this element
            const elementLeft = (element as HTMLElement).offsetLeft
            const elementWidth = (element as HTMLElement).offsetWidth
            const containerWidth = scrollContainer.clientWidth
            targetScrollLeft = elementLeft - (containerWidth / 2) + (elementWidth / 2)
          }
        })
        
        // Smoothly scroll to the calculated position
        if (closestElement && Math.abs(scrollContainer.scrollLeft - targetScrollLeft) > 1) {
          scrollContainer.scrollTo({
            left: Math.max(0, targetScrollLeft),
            behavior: 'smooth'
          })
        }
      }, 150) // Increased timeout for better UX
    }, 16), // ~60fps throttling
    []
  )

  const handleDragMove = useCallback((clientY: number) => {
    if (!isDragging) return
    
    const deltaY = clientY - dragStartY
    // Only allow downward dragging (positive deltaY)
    const transform = Math.max(0, deltaY)
    setCurrentTransform(transform)
    
    if (drawerRef.current) {
      drawerRef.current.style.transform = `translateY(${transform}px)`
      // Linear opacity decrease: from 1.0 at 0px to 0.0 at 200px
      const maxDragDistance = 200
      const opacity = Math.max(0, 1 - (transform / maxDragDistance))
      drawerRef.current.style.opacity = opacity.toString()
    }
  }, [isDragging, dragStartY])
  
  const handleDragEnd = useCallback(() => {
    if (!isDragging) return
    
    setIsDragging(false)
    
    // If dragged down more than 100px, close the drawer
    if (currentTransform > 100) {
      onClose()
    } else {
      // Animate back to original position
      if (drawerRef.current) {
        drawerRef.current.style.transition = 'transform 0.3s ease-out, opacity 0.3s ease-out'
        drawerRef.current.style.transform = 'translateY(0px)'
        drawerRef.current.style.opacity = '1'
        
        // Remove transition after animation completes
        setTimeout(() => {
          if (drawerRef.current) {
            drawerRef.current.style.transition = ''
          }
        }, 300)
      }
    }
    
    setCurrentTransform(0)
  }, [isDragging, currentTransform, onClose])
  
  // Mouse events
  const handleMouseDown = useCallback((e: React.MouseEvent) => {
    e.preventDefault()
    handleDragStart(e.clientY)
  }, [handleDragStart])
  
  // Touch events
  const handleTouchStart = useCallback((e: React.TouchEvent) => {
    handleDragStart(e.touches[0].clientY)
  }, [handleDragStart])
  
  // Global mouse/touch move and end events
  useEffect(() => {
    if (!isDragging) return
    
    const handleMouseMove = (e: MouseEvent) => {
      handleDragMove(e.clientY)
    }
    
    const handleTouchMove = (e: TouchEvent) => {
      e.preventDefault() // Prevent scrolling
      handleDragMove(e.touches[0].clientY)
    }
    
    document.addEventListener('mousemove', handleMouseMove)
    document.addEventListener('mouseup', handleDragEnd)
    document.addEventListener('touchmove', handleTouchMove, { passive: false })
    document.addEventListener('touchend', handleDragEnd)
    
    return () => {
      document.removeEventListener('mousemove', handleMouseMove)
      document.removeEventListener('mouseup', handleDragEnd)
      document.removeEventListener('touchmove', handleTouchMove)
      document.removeEventListener('touchend', handleDragEnd)
    }
  }, [isDragging, handleDragMove, handleDragEnd])
  
  // Manage rendering and visibility for smooth animations
  useEffect(() => {
    if (isOpen) {
      setShouldRender(true)
      // Small delay to ensure DOM is ready before animating in
      setTimeout(() => setIsVisible(true), 10)
    } else {
      setIsVisible(false)
      // Delay unmounting until animation completes
      setTimeout(() => setShouldRender(false), 300)
    }
  }, [isOpen])

  // Scroll current product into view when drawer opens
  useEffect(() => {
    if (!isVisible || !placement || !scrollContainerRef.current) return

    const currentProduct = placement.products.find(product => product.visible)
    if (!currentProduct) return

    const scrollContainer = scrollContainerRef.current
    const currentProductElement = scrollContainer.querySelector(`[data-product-id="${currentProduct.id}"]`) as HTMLElement
    
    if (currentProductElement) {
      // Calculate the scroll position to center the current product
      const containerWidth = scrollContainer.clientWidth
      const elementWidth = currentProductElement.offsetWidth
      const elementLeft = currentProductElement.offsetLeft
      const scrollLeft = elementLeft - (containerWidth / 2) + (elementWidth / 2)
      
      // Temporarily disable smooth scrolling to force instant scroll
      const originalScrollBehavior = scrollContainer.style.scrollBehavior
      scrollContainer.style.scrollBehavior = 'auto'
      
      scrollContainer.scrollTo({
        left: Math.max(0, scrollLeft)
      })
      
      // After scrolling, ensure active state is properly set
      setTimeout(() => {
        scrollContainer.style.scrollBehavior = originalScrollBehavior
        
        // Reset all elements to inactive state
        const allImageContainers = scrollContainer.querySelectorAll('.image-container') as NodeListOf<HTMLElement>
        allImageContainers.forEach(container => {
          container.classList.remove('active')
        })
        
        // Set the current product as active
        currentProductElement.classList.add('active')
      }, 0)
    }
  }, [isVisible, placement])

  useEffect(() => {
    const scrollContainer = scrollContainerRef.current
    if (!scrollContainer) return

    const imageContainers = scrollContainer.querySelectorAll('.image-container') as NodeListOf<HTMLElement>
    
    let activeElement: HTMLElement | null = null

    // Initial check
    const updateActiveElement = () => {
      const containerRect = scrollContainer.getBoundingClientRect()
      const containerCenter = containerRect.left + containerRect.width / 2
      
      let closestElement: HTMLElement | null = null
      let minDistance = Infinity
      
      imageContainers.forEach((element) => {
        const elementRect = element.getBoundingClientRect()
        const elementCenter = elementRect.left + elementRect.width / 2
        const distance = Math.abs(elementCenter - containerCenter)
        
        if (distance < minDistance) {
          minDistance = distance
          closestElement = element
        }
      })
      
      // Only update if the active element changed
      if (activeElement !== closestElement) {
        // Reset previous active element
        if (activeElement) {
          (activeElement as HTMLElement).classList.remove('active')
        }
        
        // Set new active element
        activeElement = closestElement
        if (activeElement) {
          (activeElement as HTMLElement).classList.add('active')
        }
      }
    }

    updateActiveElement()
    
    // Listen to scroll events with throttled handler
    scrollContainer.addEventListener('scroll', throttledHandleScroll, { passive: true })
    
    // Also listen to resize events in case container size changes
    const resizeObserver = new ResizeObserver(updateActiveElement)
    resizeObserver.observe(scrollContainer)

    return () => {
      scrollContainer.removeEventListener('scroll', throttledHandleScroll)
      if (scrollTimeoutRef.current) {
        clearTimeout(scrollTimeoutRef.current)
        scrollTimeoutRef.current = null
      }
      resizeObserver.disconnect()
    }
  }, [placement?.products, isVisible, throttledHandleScroll])

  if (!shouldRender || !placement) return null

  return (
<<<<<<< HEAD
    <>
      <style jsx>{`
        @keyframes progress-spin {
          0% {
            stroke-dashoffset: 125.6;
          }
          50% {
            stroke-dashoffset: 31.4;
          }
          100% {
            stroke-dashoffset: 125.6;
          }
        }
      `}</style>
      <div className={`fixed inset-0 bg-black/50 z-30 flex items-end font-belleza transition-opacity duration-300 ${isVisible ? 'opacity-100' : 'opacity-0'}`}>
=======
    <div 
      className={`fixed inset-0 bg-black/50 z-30 flex items-end font-belleza transition-opacity duration-300 ${isVisible ? 'opacity-100' : 'opacity-0'}`}
      data-drawer="true"
    >
>>>>>>> 5671be24
      <div 
        ref={drawerRef}
        className="bg-black w-full rounded-t-3xl shadow-lg max-h-[85vh] flex flex-col"
        style={{ 
          transform: isVisible ? 'translateY(0px)' : 'translateY(100%)', 
          transition: 'transform 0.3s ease-out',
          touchAction: 'none' // Disable pull-to-refresh when drawer is active
        }}
      >
        {/* Drag Handle */}
        <div 
          ref={dragHandleRef}
          className="flex justify-center pt-4 pb-2 cursor-grab active:cursor-grabbing"
          onMouseDown={handleMouseDown}
          onTouchStart={handleTouchStart}
        >
          <div className="w-10 h-1 bg-white/30 rounded-full"></div>
        </div>

        {/* Drawer Header */}
        <div className="flex justify-between items-center px-6 py-4">
          <div className="flex items-center gap-3">
            <div className="relative">
              {/* Circular Progress Indicator */}
              {artStoryLoading && (
                <div className="absolute inset-0 w-11 h-11">
                  <svg className="w-full h-full transform -rotate-90" viewBox="0 0 44 44">
                    <circle
                      cx="22"
                      cy="22"
                      r="20"
                      stroke="rgba(255, 255, 255, 0.2)"
                      strokeWidth="2"
                      fill="none"
                    />
                    <circle
                      cx="22"
                      cy="22"
                      r="20"
                      stroke="white"
                      strokeWidth="2"
                      fill="none"
                      strokeDasharray="125.6"
                      strokeDashoffset="125.6"
                      className="animate-spin"
                      style={{
                        animation: 'progress-spin 1.5s linear infinite'
                      }}
                    />
                  </svg>
                </div>
              )}
              
              <button 
                onClick={artStory && onStoryClick ? onStoryClick : undefined}
                disabled={!artStory || artStoryLoading}
                className={`w-11 h-11 rounded-full bg-white/10 flex items-center justify-center overflow-hidden transition-all ${
                  artStory && !artStoryLoading ? 'hover:bg-white/20 cursor-pointer' : 'opacity-50 cursor-not-allowed'
                }`}
              >
                <Image
                  src="/story-icon.png"
                  alt="Story icon"
                  width={44}
                  height={44}
                  className="w-full h-full object-cover"
                />
              </button>
            </div>
            <div className="flex flex-col">
              <h3 className="text-xl text-white font-normal leading-tight" style={{ fontFamily: 'Belleza', letterSpacing: '-0.02em' }}>
                {placement.name}
              </h3>
              <p className="text-xs text-[#FFEC8E] font-normal leading-tight" style={{ fontFamily: 'Belleza', letterSpacing: '-0.02em' }}>
                {artStoryLoading ? 'Loading story...' : 'Unfold The Story→'}
              </p>
            </div>
          </div>
          <button 
            onClick={onClose}
            className="text-white/60 hover:text-white transition-colors"
          >
            <svg className="w-6 h-6" fill="none" stroke="currentColor" viewBox="0 0 24 24">
              <path strokeLinecap="round" strokeLinejoin="round" strokeWidth={2} d="M6 18L18 6M6 6l12 12" />
            </svg>
          </button>
        </div>

        {/* Snap Scrolling Image Gallery */}
        <div className="flex-1 overflow-hidden pb-10">
          <div ref={scrollContainerRef} className="h-full min-h-[320px] overflow-x-auto overflow-y-hidden snap-x snap-mandatory snap-smooth hide-scrollbars accelerated-scroll">
            <div className="flex h-full">
              {/* Left padding slide */}
              <div className="flex-shrink-0 flex flex-col items-center justify-center px-4 pt-4 opacity-0" style={{ width: '70%' }}>
                <div className="w-full max-w-sm invisible">
                  <div className="aspect-[16/11] relative bg-transparent rounded-2xl overflow-hidden mb-3"></div>
                  <div className="text-left mb-3 invisible">
                    <div className="h-6 bg-transparent mb-1"></div>
                    <div className="h-6 bg-transparent w-24"></div>
                  </div>
                  <div className="flex gap-2 sm:gap-3 invisible">
                    <div className="flex-1 min-w-0 h-8 px-2 sm:px-2.5 py-1 bg-transparent rounded-xs"></div>
                    <div className="flex-1 min-w-0 h-8 px-2 sm:px-2.5 py-1 bg-transparent rounded-xs"></div>
                    <div className="flex-1 min-w-0 h-8 px-2 sm:px-2.5 py-1 bg-transparent rounded-xs"></div>
                  </div>
                </div>
              </div>
              
              {placement.products.map((product) => (
                <div key={product.id} data-product-id={product.id} className="image-container product-card flex-shrink-0 snap-center flex flex-col items-center justify-center px-4 pt-4" style={{ width: '70%' }}>
                  <div className="w-full max-w-sm">
                    <div className="image-aspect">
                      {/* Product Image - Landscape aspect ratio */}
                      <div className="aspect-[16/11] relative bg-gray-200 rounded-2xl overflow-hidden mb-3">
                        {product.src ? (
                          <Image
                            src={product?.productInfo?.productImage || product.src} // Fallback to src if productImage is not available
                            alt={product.name}
                            width={160}
                            height={110}
                            className="object-cover w-full h-full"
                            onError={(e) => {
                              // Fallback to grey placeholder on error
                              const target = e.target as HTMLImageElement
                              target.style.display = 'none'
                              const parent = target.parentElement
                              if (parent) {
                                parent.innerHTML = '<div class="w-full h-full bg-gray-700 flex items-center justify-center"><svg class="w-16 h-16 text-gray-500" fill="currentColor" viewBox="0 0 20 20"><path fill-rule="evenodd" d="M4 3a2 2 0 00-2 2v10a2 2 0 002 2h12a2 2 0 002-2V5a2 2 0 00-2-2H4zm12 12H4l4-8 3 6 2-4 3 6z" clip-rule="evenodd" /></svg></div>'
                              }
                            }}
                          />
                        ) : (
                          // Grey placeholder for assets without src
                          <div className="w-full h-full bg-gray-700 flex items-center justify-center">
                            <svg className="w-16 h-16 text-gray-500" fill="currentColor" viewBox="0 0 20 20">
                              <path fillRule="evenodd" d="M4 3a2 2 0 00-2 2v10a2 2 0 002 2h12a2 2 0 002-2V5a2 2 0 00-2-2H4zm12 12H4l4-8 3 6 2-4 3 6z" clipRule="evenodd" />
                            </svg>
                          </div>
                        )}
                      </div>
                      
                      {/* Product Details */}
                      <div className="text-left mb-3">
                        <h4 className="text-white text-base font-normal leading-tight mb-1 overflow-hidden" style={{
                          display: '-webkit-box',
                          WebkitLineClamp: 2,
                          WebkitBoxOrient: 'vertical',
                          lineHeight: '1.3'
                        }}>
                          {product?.productInfo?.productName || product.name}
                        </h4>
                        
                        {/* Price */}
                        <div className="inline-flex gap-2 items-center">
                          {product?.productInfo?.discountPercentage && product?.productInfo?.originalPrice && (
                            <>
                              <span className="text-base font-normal text-white leading-tight mb-0.5">
                                ${Math.round(Number(product.productInfo.originalPrice) * (1 - Number(product.productInfo.discountPercentage) / 100))}
                              </span>
                              <span className="text-white text-xs font-normal line-through leading-[14.40px]">${Math.round(Number(product.productInfo.originalPrice))}</span>
                              <span className="text-white text-xs font-normal leading-[14.40px]">({Math.round(Number(product.productInfo.discountPercentage))}% off)</span>
                            </>
                          )}
                          {!product?.productInfo?.discountPercentage && product?.productInfo?.originalPrice && (
                            <span className="text-base font-normal text-white leading-tight mb-0.5">
                              ${Math.round(Number(product.productInfo.originalPrice))}
                            </span>
                          )}
                        </div>
                      </div>
                    </div>
                    
                    {/* Action Buttons - Three in a row */}
                    <div className="cta-buttons flex gap-3 transition-opacity duration-300 justify-center mt-6">
                      <div className="h-8 sm:px-2.5 py-1 bg-white rounded-xs inline-flex justify-center items-center gap-1 overflow-hidden cursor-pointer hover:bg-gray-100 transition-colors active:scale-95 min-w-[90px] px-[10px]">
                        <div className="text-[#333333] text-xs font-normal leading-none truncate">
                          Buy Now
                        </div>
                      </div>

                      <div
                        onClick={() => !product.visible && onProductSwitch(product)}
                        className={`h-8 sm:px-2.5 py-1 rounded-xs inline-flex justify-center items-center gap-1 overflow-hidden transition-all min-w-[90px] px-[10px] ${
                          product.visible
                            ? 'bg-gray-500 cursor-not-allowed'
                            : 'border border-white/30 active:scale-95 cursor-pointer'
                        }`}
                      >
                        <div className={`text-xs font-normal leading-none truncate ${
                          product.visible ? 'text-gray-300' : 'text-white'
                        }`}>
                          {product.visible ? 'Selected' : 'Try Now'}
                        </div>
                      </div>
                      
                      {/* <div className="flex-1 min-w-0 h-8 px-2 sm:px-2.5 py-1 border border-white/30 rounded-xs inline-flex justify-center items-center gap-1 overflow-hidden cursor-pointer hover:bg-white/10 transition-colors active:scale-95">
                        <div className="text-white text-xs font-normal leading-none truncate">
                          Details
                        </div>
                      </div> */}
                    </div>
                  </div>
                </div>
              ))}
              
              {/* Right padding slide */}
              <div className="flex-shrink-0 flex flex-col items-center justify-center px-4 pt-4 opacity-0" style={{ width: '70%' }}>
                <div className="w-full max-w-sm invisible">
                  <div className="aspect-[16/11] relative bg-transparent rounded-2xl overflow-hidden mb-3"></div>
                  <div className="text-left mb-3 invisible">
                    <div className="h-6 bg-transparent mb-1"></div>
                    <div className="h-6 bg-transparent w-24"></div>
                  </div>
                  <div className="flex gap-2 sm:gap-3 invisible">
                    <div className="flex-1 min-w-0 h-8 px-2 sm:px-2.5 py-1 bg-transparent rounded-xs"></div>
                    <div className="flex-1 min-w-0 h-8 px-2 sm:px-2.5 py-1 bg-transparent rounded-xs"></div>
                    <div className="flex-1 min-w-0 h-8 px-2 sm:px-2.5 py-1 bg-transparent rounded-xs"></div>
                  </div>
                </div>
              </div>
            </div>
          </div>
        </div>
      </div>
    </div>
    </>
  )
}<|MERGE_RESOLUTION|>--- conflicted
+++ resolved
@@ -355,7 +355,6 @@
   if (!shouldRender || !placement) return null
 
   return (
-<<<<<<< HEAD
     <>
       <style jsx>{`
         @keyframes progress-spin {
@@ -370,14 +369,11 @@
           }
         }
       `}</style>
-      <div className={`fixed inset-0 bg-black/50 z-30 flex items-end font-belleza transition-opacity duration-300 ${isVisible ? 'opacity-100' : 'opacity-0'}`}>
-=======
-    <div 
+    <div
       className={`fixed inset-0 bg-black/50 z-30 flex items-end font-belleza transition-opacity duration-300 ${isVisible ? 'opacity-100' : 'opacity-0'}`}
       data-drawer="true"
     >
->>>>>>> 5671be24
-      <div 
+      <div
         ref={drawerRef}
         className="bg-black w-full rounded-t-3xl shadow-lg max-h-[85vh] flex flex-col"
         style={{ 
@@ -429,8 +425,8 @@
                   </svg>
                 </div>
               )}
-              
-              <button 
+
+              <button
                 onClick={artStory && onStoryClick ? onStoryClick : undefined}
                 disabled={!artStory || artStoryLoading}
                 className={`w-11 h-11 rounded-full bg-white/10 flex items-center justify-center overflow-hidden transition-all ${
